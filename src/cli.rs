--- conflicted
+++ resolved
@@ -14,8 +14,7 @@
 
 use crate::util::read_password;
 use std::time::SystemTime;
-<<<<<<< HEAD
-=======
+
 #[derive(Debug, Eq, PartialEq, Clone)]
 pub struct HexEncoded(pub Vec<u8>);
 
@@ -32,7 +31,6 @@
         Ok(HexEncoded(hex::decode(s)?))
     }
 }
->>>>>>> d5c0d48f
 
 #[derive(Debug, Eq, PartialEq, Clone)]
 pub struct CommaSeparated<T: FromStr + Display>(pub Vec<T>);
@@ -125,9 +123,11 @@
         let mut salt = [0u8; 32];
         match self.password_helper {
             PasswordHelper::Stdin if !self.verify_password.unwrap_or(true) => {
-                salt.copy_from_slice(
-                    read_password(password_query, self.verify_password.unwrap_or(true))?.as_bytes(),
-                );
+                salt.copy_from_slice(&util::sha256(&[&read_password(
+                    password_query,
+                    self.verify_password.unwrap_or(true),
+                )?
+                .as_bytes()[..]]));
             }
             _ => {
                 salt = self.salt.obtain(&self.password_helper)?;
@@ -193,7 +193,9 @@
     ) -> Fido2LuksResult<Vec<u8>> {
         match &self.keyfile {
             Some(keyfile) => util::read_keyfile(keyfile.clone()),
-            None if self.fido_device => Ok(Vec::from(&secret_gen.obtain_secret()?[..])),
+            None if self.fido_device => {
+                Ok(Vec::from(&secret_gen.obtain_secret(password_question)?[..]))
+            }
             None => util::read_password(password_question, verify_password)
                 .map(|p| p.as_bytes().to_vec()),
         }
@@ -298,25 +300,15 @@
             ref secret_gen,
             luks_settings,
         } => {
-<<<<<<< HEAD
-            let old_secret = if let Some(keyfile) = keyfile.clone() {
-                util::read_keyfile(keyfile.clone())
-            } else {
-                util::read_password("Old password", false).map(|p| p.as_bytes().to_vec())
-            }?;
-            let secret = secret_gen.patch(&args, None).obtain_secret("Password")?;
-            let added_slot = luks::add_key(device.clone(), &secret, &old_secret[..], Some(10))?;
-=======
-            let secret_gen = secret_gen.patch(&args);
             let old_secret = existing_secret.obtain(&secret_gen, false, "Existing password")?;
-            let secret = secret_gen.obtain_secret()?;
+            let secret_gen = secret_gen.patch(&args, None);
+            let secret = secret_gen.obtain_secret("Password")?;
             let added_slot = luks::add_key(
                 device.clone(),
                 &secret,
                 &old_secret[..],
                 luks_settings.kdf_time.or(Some(10)),
             )?;
->>>>>>> d5c0d48f
             if *exclusive {
                 let destroyed = luks::remove_keyslots(&device, &[added_slot])?;
                 println!(
@@ -341,28 +333,13 @@
             ref secret_gen,
             luks_settings,
         } => {
-<<<<<<< HEAD
-            let new_secret = if let Some(keyfile) = keyfile.clone() {
-                util::read_keyfile(keyfile.clone())
-            } else {
-                util::read_password("Password to add", *add_password).map(|p| p.as_bytes().to_vec())
-            }?;
-            let secret = secret_gen
-                .patch(&args, Some(false))
-                .obtain_secret("Password")?;
-            let slot = if *add_password {
-                luks::add_key(device, &new_secret[..], &secret, None)
-            } else {
-                luks::replace_key(device, &new_secret[..], &secret, Some(5))
-=======
-            let secret_gen = secret_gen.patch(&args);
-            let secret = secret_gen.patch(&args).obtain_secret()?;
+            let secret_gen = secret_gen.patch(&args, Some(false));
+            let secret = secret_gen.obtain_secret("Password")?;
             let new_secret = replacement.obtain(&secret_gen, true, "Replacement password")?;
             let slot = if *add_password {
                 luks::add_key(device, &new_secret[..], &secret, luks_settings.kdf_time)
             } else {
                 luks::replace_key(device, &new_secret[..], &secret, luks_settings.kdf_time)
->>>>>>> d5c0d48f
             }?;
             println!(
                 "Added to password to device {}, slot: {}",
@@ -379,20 +356,9 @@
         } => {
             let mut retries = *retries;
             loop {
-<<<<<<< HEAD
-                let secret = secret_gen
+                match secret_gen
                     .patch(&args, Some(false))
-                    .obtain_secret("Password")?;
-                match luks::open_container(&device, &name, &secret) {
-                    Err(e) => match e {
-                        Fido2LuksError::WrongSecret if retries > 0 => {
-                            retries -= 1;
-                            eprintln!("{}", e);
-                            continue;
-=======
-                match secret_gen
-                    .patch(&args)
-                    .obtain_secret()
+                    .obtain_secret("Password")
                     .and_then(|secret| luks::open_container(&device, &name, &secret))
                 {
                     Err(e) => {
@@ -405,7 +371,6 @@
                             }
 
                             e => break Err(e)?,
->>>>>>> d5c0d48f
                         }
                         retries -= 1;
                         eprintln!("{}", e);
