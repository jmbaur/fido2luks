use crate::error::*;

use crate::util;
use ctap::{
    self, extensions::hmac::HmacExtension, request_multiple_devices, FidoAssertionRequestBuilder,
    FidoCredential, FidoCredentialRequestBuilder, FidoDevice, FidoError, FidoErrorKind,
};
use std::time::Duration;

const RP_ID: &str = "fido2luks";

pub fn make_credential_id(
    name: Option<&str>,
    pin: Option<&str>,
) -> Fido2LuksResult<FidoCredential> {
    let mut request = FidoCredentialRequestBuilder::default().rp_id(RP_ID);
    if let Some(user_name) = name {
        request = request.user_name(user_name);
    }
    let request = request.build().unwrap();
    let make_credential = |device: &mut FidoDevice| {
        if let Some(pin) = pin {
            device.unlock(pin)?;
        }
        device.make_hmac_credential(&request)
    };
    Ok(request_multiple_devices(
        get_devices()?
            .iter_mut()
            .map(|device| (device, &make_credential)),
        None,
    )?)
}

pub fn perform_challenge<'a>(
    credentials: &'a [&'a FidoCredential],
    salt: &[u8; 32],
    timeout: Duration,
<<<<<<< HEAD
) -> Fido2LuksResult<([u8; 32], &'a FidoCredential)> {
=======
    pin: Option<&str>,
) -> Fido2LuksResult<[u8; 32]> {
>>>>>>> a26b79bc
    let request = FidoAssertionRequestBuilder::default()
        .rp_id(RP_ID)
        .credentials(credentials)
        .build()
        .unwrap();
    let get_assertion = |device: &mut FidoDevice| {
        if let Some(pin) = pin {
            device.unlock(pin)?;
        }
        device.get_hmac_assertion(&request, &util::sha256(&[&salt[..]]), None)
    };
    let (credential, (secret, _)) = request_multiple_devices(
        get_devices()?
            .iter_mut()
            .map(|device| (device, &get_assertion)),
        Some(timeout),
    )?;
    Ok((secret, credential))
}

pub fn get_devices() -> Fido2LuksResult<Vec<FidoDevice>> {
    let mut devices = Vec::with_capacity(2);
    for di in ctap::get_devices()? {
        match FidoDevice::new(&di) {
            Err(e) => match e.kind() {
                FidoErrorKind::ParseCtap | FidoErrorKind::DeviceUnsupported => (),
                err => return Err(FidoError::from(err).into()),
            },
            Ok(dev) => devices.push(dev),
        }
    }
    Ok(devices)
}<|MERGE_RESOLUTION|>--- conflicted
+++ resolved
@@ -36,12 +36,8 @@
     credentials: &'a [&'a FidoCredential],
     salt: &[u8; 32],
     timeout: Duration,
-<<<<<<< HEAD
+    pin: Option<&str>,
 ) -> Fido2LuksResult<([u8; 32], &'a FidoCredential)> {
-=======
-    pin: Option<&str>,
-) -> Fido2LuksResult<[u8; 32]> {
->>>>>>> a26b79bc
     let request = FidoAssertionRequestBuilder::default()
         .rp_id(RP_ID)
         .credentials(credentials)
