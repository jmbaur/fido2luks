[package]
name = "fido2luks"
<<<<<<< HEAD
version = "0.2.5"
=======
version = "0.2.6"
>>>>>>> d5c0d48f
authors = ["shimunn <shimun@shimun.net>"]
edition = "2018"

description = "Decrypt your LUKS partition using a FIDO2 compatible authenticator"
documentation = "https://github.com/shimunn/fido2luks/blob/master/README.md"
homepage = "https://github.com/shimunn/fido2luks"
repository = "https://github.com/shimunn/fido2luks"
readme = "README.md"
keywords = ["luks", "fido2", "u2f"]
categories = ["command-line-utilities"]
license-file = "LICENSE"

[dependencies]
<<<<<<< HEAD
ctap_hmac = "0.2.2"


=======
ctap_hmac = { version="0.4.1", features = ["request_multiple"] }
>>>>>>> d5c0d48f
hex = "0.3.2"
ring = "0.13.5"
failure = "0.1.5"
rpassword = "4.0.1"
structopt = "0.3.2"
<<<<<<< HEAD
libcryptsetup-rs = "0.2.0"
=======
libcryptsetup-rs = { git = "https://github.com/shimunn/libcryptsetup-rs.git", branch = "crypt_load_ptr_null" }
>>>>>>> d5c0d48f

[profile.release]
lto = true
opt-level = 'z'
panic = 'abort'
incremental = false
overflow-checks = false<|MERGE_RESOLUTION|>--- conflicted
+++ resolved
@@ -1,10 +1,6 @@
 [package]
 name = "fido2luks"
-<<<<<<< HEAD
-version = "0.2.5"
-=======
 version = "0.2.6"
->>>>>>> d5c0d48f
 authors = ["shimunn <shimun@shimun.net>"]
 edition = "2018"
 
@@ -18,23 +14,13 @@
 license-file = "LICENSE"
 
 [dependencies]
-<<<<<<< HEAD
-ctap_hmac = "0.2.2"
-
-
-=======
 ctap_hmac = { version="0.4.1", features = ["request_multiple"] }
->>>>>>> d5c0d48f
 hex = "0.3.2"
 ring = "0.13.5"
 failure = "0.1.5"
 rpassword = "4.0.1"
 structopt = "0.3.2"
-<<<<<<< HEAD
 libcryptsetup-rs = "0.2.0"
-=======
-libcryptsetup-rs = { git = "https://github.com/shimunn/libcryptsetup-rs.git", branch = "crypt_load_ptr_null" }
->>>>>>> d5c0d48f
 
 [profile.release]
 lto = true
